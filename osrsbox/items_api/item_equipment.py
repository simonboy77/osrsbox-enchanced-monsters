--- conflicted
+++ resolved
@@ -1,4 +1,3 @@
-<<<<<<< HEAD
 """
 Author:  PH01L
 Email:   phoil@osrsbox.com
@@ -64,86 +63,4 @@
         for prop in self.__dict__:
             json_out[prop] = getattr(self, prop)
 
-        return json_out
-=======
-"""
-Author:  PH01L
-Email:   phoil@osrsbox.com
-Website: https://www.osrsbox.com
-
-Copyright (c) 2019, PH01L
-
-###############################################################################
-This program is free software: you can redistribute it and/or modify
-it under the terms of the GNU General Public License as published by
-the Free Software Foundation, either version 3 of the License, or
-(at your option) any later version.
-This program is distributed in the hope that it will be useful,
-but WITHOUT ANY WARRANTY; without even the implied warranty of
-MERCHANTABILITY or FITNESS FOR A PARTICULAR PURPOSE.  See the
-GNU General Public License for more details.
-You should have received a copy of the GNU General Public License
-along with this program.  If not, see <http://www.gnu.org/licenses/>.
-###############################################################################
-"""
-
-import collections
-from typing import Dict
-from typing import List
-
-
-class ItemEquipment:
-    """This class defines the equipment structure and properties for an OSRS item."""
-    def __init__(self):
-        self.slot = None
-        self.attack_speed = None
-        self.skill_reqs = None
-
-    @property
-    def slot(self) -> str:
-        """The equipment slot of an item."""
-        return self._slot
-
-    @slot.setter
-    def slot(self, value):
-        self._slot = value
-
-    @property
-    def attack_speed(self) -> int:
-        """The attack speed of a weapon."""
-        return self._attack_speed
-
-    @attack_speed.setter
-    def attack_speed(self, value):
-        self._attack_speed = value
-
-    @property
-    def skill_reqs(self) -> List:
-        """A list of item skill requirements."""
-        return self._skill_reqs
-
-    @skill_reqs.setter
-    def skill_reqs(self, value):
-        self._skill_reqs = value
-
-    def load_item_equipment_from_file(self, item_data: Dict):
-        """Load an ItemEquipment object from an existing JSON file entry.
-
-        :param item_data: A dictionary loaded from a JSON file.
-        """
-        for prop in vars(self):
-            prop = prop[1:]
-            setattr(self, prop, item_data[prop])
-
-    def construct_json(self) -> Dict:
-        """Construct dictionary/JSON of item_equipment property for exporting or printing.
-
-        :return json_out: A dictionary of all equipment properties.
-        """
-        json_out = collections.OrderedDict()
-        for prop in vars(self):
-            prop = prop[1:]
-            json_out[prop] = getattr(self, prop)
-
-        return json_out
->>>>>>> b9a8306d
+        return json_out