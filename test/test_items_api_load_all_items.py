--- conflicted
+++ resolved
@@ -27,11 +27,7 @@
 
 from osrsbox.items_api import all_items
 
-<<<<<<< HEAD
-NUMBER_OF_ITEMS = 21491  # The current number of items being loaded from the db
-=======
-NUMBER_OF_ITEMS = 21505  # The current number of items being loaded from the db
->>>>>>> 7d6151bf
+NUMBER_OF_ITEMS = 21503  # The current number of items being loaded from the db
 
 
 def test_all_items_load_items_json(path_to_docs_dir: Path):
